--- conflicted
+++ resolved
@@ -12,11 +12,13 @@
 # ───────────────────────────  Network  ────────────────────────────── #
 DEFAULT_BITTENSOR_NETWORK: str = os.getenv("BITTENSOR_NETWORK", "finney")
 TREASURY_COLDKEY: str = "5GW6xj5wUpLBz7jCNp38FzkdS6DfeFdUTuvUjcn6uKH5krsn"
-<<<<<<< HEAD
-STARTING_AUCTIONS_BLOCK: int = int(os.getenv("STARTING_AUCTIONS_BLOCK", "5931900"))
-AUCTION_DELAY_BLOCKS: int = 50                    # blocks to skip after epoch end
-FORBIDDEN_ALPHA_SUBNETS: list[int] = [73, 0]         # cannot dump α onto these
-PLANCK: int = 10**9                                   # RAW per α
+STARTING_AUCTIONS_BLOCK = int(os.getenv("STARTING_ACTIONS_BLOCK","5931900"))
+AUCTION_DELAY_BLOCKS: int = 50
+FORBIDDEN_ALPHA_SUBNETS: list[int] = [73]
+FORCE_BURN_WEIGHTS = False
+DEFAULT_BITTENSOR_NETWORK: str = os.getenv("BITTENSOR_NETWORK","finney")
+PLANCK = 10**9
+TESTING = False
 
 # ───────────────────────────  Auction  ─────────────────────────────── #
 AUCTION_BUDGET_ALPHA: float = 148.0                  # α sold each epoch
@@ -40,52 +42,4 @@
 
 # ───────────────────────  Oracle / Scanner  ───────────────────────── #
 MAX_CHUNK: int = 512           # event‑scan chunk size
-FINALITY_LAG: int = 1           # skip last N blocks for finality
-=======
-STARTING_AUCTIONS_BLOCK = int(os.getenv("STARTING_ACTIONS_BLOCK","5931900"))
-AUCTION_DELAY_BLOCKS: int = 50
-FORBIDDEN_ALPHA_SUBNETS: list[int] = [73]
-FORCE_BURN_WEIGHTS = False
-DEFAULT_BITTENSOR_NETWORK: str = os.getenv("BITTENSOR_NETWORK","finney")
-PLANCK = 10**9
-TESTING = False
-
-# ─────────────────── 2.  BOND‑CURVE DESIGN TARGETS  ────────────────── #
-P_S_PAR: float = 1.0                       # spot‑parity (TAO ⇄ SN‑73)
-D_START: float = 0.1                      # 10 % apex discount
-D_TAIL_TARGET: float = 0.2               # 10 % tail discount just to start for simplicity
-GAMMA_TARGET: float = 1.18                 # ≈ 15 % average discount
-GAMMA_TOL: float = 0.02
-BETA_NUDGE: float = 0.05
-D_TAIL_TOL: float = 0.01
-R_MIN_NUDGE: float = 0.10
-
-# ─────────────── 3.  EPOCH EMISSION & AUCTION BUDGET  ──────────────── #
-ALPHA_EMITTED_PER_EPOCH: int = int(round(360 * 0.41))   # 148 α
-AUCTION_BUDGET_PCT: float = 1                           # 100% not burned on SN‑73
-BAG_SN73: int = int(round(ALPHA_EMITTED_PER_EPOCH * AUCTION_BUDGET_PCT))
-
-# ──────────────────── 4.  ECONOMIC SWITCHES & DELAYS ────────────────── #
-ADJUST_BOND_CURVE: bool = False
-
-# ──────────────────── 5.  PRICE / SLIPPAGE CONSTANTS ────────────────── #
-DECIMALS: int = 10**9
-K_SLIP: Decimal = Decimal("1.0")
-CAP_SLIP: float = 1.0
-SLIP_TOLERANCE: Decimal = Decimal("0.001")     
-SAMPLE_POINTS: int = 8  # Sampling interval use for avg price and avg depth
-
-# ─────────────────────── 6.  EVENT‑SCAN RPC TUNING ──────────────────── #
-MAX_CHUNK: int = 512
-FINALITY_LAG: int = 1
-LOG_EVERY: int = 5_000
-
-# ───────────────────────── 7.  ORACLE SAMPLING  ─────────────────────── #
-
-DEFAULT_NETUID: int = 73
-MAX_CONCURRENCY = 5  # Blocks requested in parallel
-
-# ───────────────────────── 7.  Testing  ─────────────────────── #
-
-TEST_TREASURY = "5DLULtxCS9vA3pZRgSTd9gkvGrUwgNje2TNQeLibo9wUWjSS"
->>>>>>> ab9780cb
+FINALITY_LAG: int = 1           # skip last N blocks for finality