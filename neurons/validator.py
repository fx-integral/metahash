--- conflicted
+++ resolved
@@ -369,16 +369,12 @@
         if burn:
             rewards = [1.0 if uid == 0 else 0.0 for uid in miner_uids]
 
-<<<<<<< HEAD
-        self.update_scores(rewards, miner_uids)
-        if not self.config.no_epoch:
-            self.set_weights()
-
-        # mark validated *after* weights are set
-        self._validated_epochs.add(target_epoch)
-        self._save_set(self._validated_epochs, "validated_epochs.json")
-        clog.success(f"weights set for epoch {target_epoch}", color="cyan")
-=======
+        burn_all = (
+            FORCE_BURN_WEIGHTS
+            or not any(rewards)
+            or self.block < STARTING_AUCTIONS_BLOCK
+        )
+
         if not TESTING:
             if burn_all:
                 bt.logging.warning("Burn triggered – redirecting full emission to UID 0.")
@@ -393,14 +389,6 @@
                 self.set_weights()
                 self._validated_epochs.add(prev_epoch_index)
                 self._save_validated_epochs()
-
-    # ╭──────────────────────────── main loop ──────────────────────────╮
-    async def forward(self) -> None:
-        """Runs once per epoch head – Phase 1 plus bookkeeping."""
-        bt.logging.success(
-            f"▶︎ forward() called at block {self.block:,} (epoch {self.epoch_index})"
-        )
->>>>>>> ab9780cb
 
     # ─── oracle helpers ───────────────────────────────────────────────
     def _make_price(self, start: int, end: int):
